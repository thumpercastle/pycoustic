# pycoustic - Toolkit for Analysing Noise Survey Data
## Overview
pycoustic is a Python-based toolkit designed to assist acoustic consultants and engineers in analyzing noise survey data. The library provides various tools and utilities for processing, interpreting, and visualizing noise measurements.

## Requirements
<<<<<<< HEAD
This toolkit was written in Python 3.12. See the pyrpoject.toml for the latest dependencies.
=======
This toolkit was written in Python 3.12. See the pyproject.toml file for the latest dependencies. We recommend using Poetry to manage the packages.
>>>>>>> e3207e60

## Features
- Import and process noise survey data from .csv files
- Analyse and recompute sound levels and statistical meausres (Leq, Lmax, L90 etc.)
- Handle large datasets from multiple measurement positions efficiently
- Visualise noise data through customisable plots (WIP)
- Generate reports with summary statistics (WIP)

## Installation
The library is not currently available through pip or Anaconda (we're working on it). You can pull the code from git, or simply download the files on this GitHub page.

## Usage
**Before you start**
Make sure your input data is in the correct format. See the file UA1_py.csv for reference. Namely:
- Your data must be in .csv format.
- Timestamps should ideally be in the format *dd-mm-yyyy hh:mm*, other formats may work, but their performance is not tried and tested.
- Column headers should be in the Tuple-like format as per the example csv files attached. The measurement index should be first, and the frequency band or weighting should be second. e.g. the LAeq column should have the header *"Leq A"*, the L90 column at 125 Hz should have the header *"L90 125"*, and so on.
- Make sure you past your data and columns into a fresh csv tab. If you end up having to chop the data and delete columns or rows, repaste it into a fresh tab when it is ready to be presented to the toolkit. Failure to do so can result in a ValueError. See **Troubleshooting** below.
- If you do use this toolkit, please attribute it appropriately, and carry out your own checks to ensure you are satisfied with the outputs. See **Terms of Use** below.

### Installing the package
pycoustic can be installed using pip. The pypi project page is here: https://pypi.org/project/pycoustic/

In your command line or Powershell terminal, type
```
pip install pycoustic
```

### Basic Workflow
1. **Import the library**\
   Import the library into your script or active Python console.
   ```
   import pycoustic as pc
   ```
2. **Load Data**\
   A single measurement position can be loaded into a Log object.
   ```
   log1 = pc.Log(path="path/to/data_for_pos1.csv")
   log2 = pc.Log(path="path/to/data_for_pos2.csv")
   ```
3. **Combine Data**\
   The data from multiple measurement positions can be combined together within a Survey object.
   First we need to create a Survey object, and then add each Log one at a time.
   ```
   surv = pc.Survey()
   surv.add_log(data=log1, name="Position 1")
   surv.add_log(data=log2, name="Position 2")
   ```
4. **Analyse the Survey Data**
   The following are methods of the Survey() object representing the typical use cases for acoustic consultants in the UK.
   ### Survey.resi_summary()
   This method provides a summary of the measurement data for residential projects, with a focus on typical assessment procedures in the UK.
   It presents A-weighted Leqs for each day and night period (and evenings, if enabled), as well as the nth-highest LAmax during each night-time period.
   Optional arguments are:\
   **leq_cols** *List of tuples* *(default [("Leq", "A")]* Which column(s) you want to present as Leqs - this can be any Leq or statistical column.\
   **max_cols** *List of tuples* *(default [("Leq", "A")]* Which column(s) you want to present as an nth-highest value - this can be any column.\
   **lmax_n** *Int* *(default 10)* The nth-highest value to present.\
   **lmax_t** *Str* *(default "2min")* The time period T over which Lmaxes are presented. This must be equal to or longer than the period of the raw data.
   
   ## Survey.modal_l90()
   Compute the modal L90 for daytime, evening (if enabled) and night-time periods. By default, this is set to T=60min for (23:00 to 07:00) periods, and T=15min for night-time (23:00 to 07:00) periods, as per BS 4142:2014.
      
   ## Survey.lmax_spectra()
   Compute the Lmax Event spectra for the nth-highest Lmax during each night-time period.\
   **Note** the date presented alongside the Lmax event is actually the starting date of the night-time period. i.e. an Lmax event with a stamp of 20/12/2024 at 01:22 would actually have occurred on 21/12/2024 at 01:22. These stamps can also sometimes be out by a minute (known bug).
   
   ## Survey.typical_leq_spectra()
   Compute the Leq spectra for daytime, evening (if enabled) and night-time periods. This will present the overall Leqs across the survey, not the Leq for each day.

   ## Survey.weather()
   Returns a pandas dataframe of the weather history over the course of your survey.
   Requires an **api_key** argument. This method makes a call to the OpenWeatherMap OneCall API (see https://openweathermap.org/api). You need to sign up and pass your API key as a string to the weather() method.
   
   

### Other methods
### Known issues
- Lmax night-time timestamps can sometimes by out by a minute.
- [RESOLVED 07/02/2025] modal_L90 keyword 'cols' does not work due to headers not being properly allocated.
## Troubleshooting
### ValueError: NaTType does not support time
This error occurs when trying to create a Log() object with a csv file. It occurs because the source csv file contains empty cells which were previously allocated (filled). It usually happens when you have entered data into some row(s) or column(s) and then deleted it, leaving previously-full cells which are now empty.\
**Solution:** Create a new tab in your source csv file, and paste in your headers and data as you wish it to be presented to the toolkit, avoiding having to delete any columns and rows. Delete the old tab. If you do have to delete any data in the new tab, you will need to repeat the process to ensure this error is not thrown up again.

## Terms of use
The pycoustic toolkit was built by Tony Trup of [Timbral](https://www.timbral.co.uk).
Neither I nor Timbral Ltd. accept any liability for the outputs of this toolkit. You use it at your own risk, and you should carry out your own checks and balances to ensure you are satistfied that the output is accurate.
This is an open source project, and I welcome suggestions for changes, improvements or new features. You can also write your own methods or functions and share them with me, either by getting in touch offline, or by creating a new branch from this Git repository.
You may use this toolkit subject to the licence conditions below. For clarity, you may use this toolkit or adaptations of it in your day-to-day engineering work, but incorporating it into a commercial software product or service is not permitted.
This project is being shared under a [Creative Commons CC BY-NC-SA 4.0 Licence](https://creativecommons.org/licenses/by-nc-sa/4.0/).
Attribution — You must give appropriate credit , provide a link to the license, and indicate if changes were made. You may do so in any reasonable manner, but not in any way that suggests the licensor endorses you or your use.
NonCommercial — You may not use the material for commercial purposes.
ShareAlike — If you remix, transform, or build upon the material, you must distribute your contributions under the same license as the original.<|MERGE_RESOLUTION|>--- conflicted
+++ resolved
@@ -3,11 +3,7 @@
 pycoustic is a Python-based toolkit designed to assist acoustic consultants and engineers in analyzing noise survey data. The library provides various tools and utilities for processing, interpreting, and visualizing noise measurements.
 
 ## Requirements
-<<<<<<< HEAD
-This toolkit was written in Python 3.12. See the pyrpoject.toml for the latest dependencies.
-=======
 This toolkit was written in Python 3.12. See the pyproject.toml file for the latest dependencies. We recommend using Poetry to manage the packages.
->>>>>>> e3207e60
 
 ## Features
 - Import and process noise survey data from .csv files
